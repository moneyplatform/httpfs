--- conflicted
+++ resolved
@@ -8,12 +8,8 @@
     Request,
 };
 use libc::ENOENT;
-<<<<<<< HEAD
 use log::{debug, warn};
-=======
-use log::debug;
 use users::{get_current_gid, get_current_uid};
->>>>>>> 0418319b
 
 use crate::http_reader::{DataAddr, HttpReader};
 
@@ -41,7 +37,6 @@
         }
     }
 
-<<<<<<< HEAD
     fn get_file_attr(&self) -> FileAttr {
         FileAttr {
             ino: 2,
@@ -63,9 +58,6 @@
     }
 
     pub fn drain_data_from_suitable_reader(&self, offset: usize, size: usize) -> Result<Vec<u8>, ()> {
-=======
-    pub fn drain_data_from_suitable_reader(&self, offset: usize, size: usize) -> Vec<u8> {
->>>>>>> 0418319b
         let addr = DataAddr::new(offset, size);
         let arc = Arc::clone(&self.readers);
         let mut readers = arc.lock().unwrap();
